from __future__ import annotations

from typing import TYPE_CHECKING, Optional

if TYPE_CHECKING:
    from tabsim.dask.observation import Observation

import os
import shutil

import dask
import dask.array as da
import numpy as np
import xarray as xr
from daskms import Dataset, xds_to_table, xds_from_ms
import numpy as np

from dask.array.core import Array


def rm_dir(path: str, overwrite: bool = True):
    """Remove a directory but check for existence and overwrite flag before.

    Parameters
    ----------
    path : str
        Directory path to remove.
    overwrite : bool, optional
        Whether to remove the directory, by default True

    Raises
    ------
    FileExistsError
        If the directory exists and the overwrite flag is not enabled.
    """

    if os.path.exists(path):
        if overwrite:
            shutil.rmtree(path)
        else:
            raise FileExistsError(
                f"File {path} already exists.\n\nConsider using the 'overwrite' flag."
            )


def mk_obs_dir(output_path: str, obs_name: str, overwrite: bool = True) -> tuple:
    """Construct an observation simulation directory and return save paths for MS and zarr files.

    Parameters
    ----------
    output_path : str
        Path to where to make simulation directory.
    obs_name : str
        Simulation observation name.
    overwrite : bool, optional
        Whether to overwrite a previous simulation directory, by default True.

    Returns
    -------
    tuple
        Path to the simulation directory and and the save paths for the zarr and MS files.

    Raises
    ------
    FileExistsError
        If the simulation directory already exists and the overwrite flag is not True.
    """

    save_path = os.path.join(output_path, obs_name)
    rm_dir(save_path, overwrite)
    os.makedirs(save_path, exist_ok=True)
    zarr_path = os.path.join(save_path, obs_name + ".zarr")
    ms_path = os.path.join(save_path, obs_name + ".ms")

    return save_path, zarr_path, ms_path


def mk_obs_name(prefix: str, obs: Observation, suffix: Optional[str] = None) -> str:
    """Construct an observation name based on the parameters of the observation and an additional prefix.

    Parameters
    ----------
    prefix : str
        Prefix for the observation name.
    obs : Observation
        Observation class instance.

    Returns
    -------
    str
        Observation name
    """

    obs_name = (
        f"{prefix}_obs_{obs.n_ant:0>2}A_{obs.n_time:0>3}T-{int(obs.times[0]):0>4}-{int(obs.times[-1]):0>4}"
        + f"_{obs.n_int_samples:0>3}I_{obs.n_freq:0>3}F-{float(obs.freqs[0]):.3e}-{float(obs.freqs[-1]):.3e}"
        + f"_{obs.n_p_ast:0>3}PAST_{obs.n_g_ast:0>3}GAST_{obs.n_e_ast:0>3}EAST_{obs.n_rfi_tle_satellite}SAT_{obs.n_rfi_stationary}GRD"
    )
    if suffix is not None:
        obs_name = obs_name + "_" + suffix

    return obs_name


def construct_observation_ds(obs: Observation):
    """Construct a dataset for a single observation."""

    visibility_data = get_visibility_data(obs)
    optional_data = get_optional_data(obs)

    astromonical_source_data = get_astromonical_source_data(obs)
    rfi_satellite_data = get_satellite_rfi_data(obs)
    rfi_stationary_data = get_stationary_rfi_data(obs)

    coordinates = get_coordinates(obs)
    attributes = get_observation_attributes(obs)

    data = {
        **visibility_data,
        **optional_data,
        **astromonical_source_data,
        **rfi_satellite_data,
        **rfi_stationary_data,
    }

    ds = xr.Dataset(data_vars=data, coords=coordinates, attrs=attributes)

    return ds


def get_visibility_data(obs: Observation):
    vis_data = {
        "vis_ast": (["time", "bl", "freq"], obs.vis_ast),
        "vis_rfi": (["time", "bl", "freq"], obs.vis_rfi),
        "vis_obs": (["time", "bl", "freq"], obs.vis_obs),
        "vis_calibrated": (["time", "bl", "freq"], obs.vis_cal),
        "flags": (["time", "bl", "freq"], obs.flags),
    }

    return vis_data


def get_optional_data(obs: Observation):
    opt_data = {
        # Antenna indices
        "antenna1": (["bl"], obs.a1),
        "antenna2": (["bl"], obs.a2),
        # Antenna positions
        # "ants_enu": (["ant", "enu"], obs.ENU),
        "ants_itrf": (["ant", "itrf"], obs.ITRF),
        "ants_xyz": (["time_fine", "ant", "xyz"], obs.ants_xyz),
        "ants_uvw": (["time_fine", "ant", "uvw"], obs.ants_uvw),
        "bl_uvw": (["time_fine", "bl", "uvw"], obs.bl_uvw),
        # Noise parameters
        "SEFD": (["freq"], obs.SEFD),
        "noise_std": (["freq"], obs.noise_std),
        "noise_data": (["time", "bl", "freq"], obs.noise_data),
        # Gain parameters
        "gains_ants": (["time", "ant", "freq"], obs.gains_ants),
        # Time index from time_fine to time
        "time_idx": (["time"], obs.t_idx),
    }

    return opt_data


def get_observation_attributes(obs: Observation):
    attrs = {
        "tel_name": obs.tel_name,
        "tel_latitude": obs.latitude,
        "tel_longitude": obs.longitude,
        "tel_elevation": obs.elevation,
        "target_name": obs.target_name,
        "target_ra": obs.ra,
        "target_dec": obs.dec,
        "int_time": obs.int_time,
        "chan_width": obs.chan_width,
        "dish_diameter": obs.dish_d,
        "n_ant": obs.n_ant,
        "n_freq": obs.n_freq,
        "n_bl": obs.n_bl,
        "n_time": obs.n_time,
        "n_time_fine": obs.n_time_fine,
        "n_int_samples": obs.n_int_samples,
        "n_sat_src": obs.n_rfi_satellite,
        "n_stat_src": obs.n_rfi_stationary,
        "n_ast_src": obs.n_ast,
        "n_ast_p_src": obs.n_p_ast,
        "n_ast_g_src": obs.n_g_ast,
        "n_ast_e_src": obs.n_e_ast,
    }

    attrs = {k: v.compute() if isinstance(v, da.Array) else v for k, v in attrs.items()}

    return attrs


def get_coordinates(obs: Observation):
    coords = {
        "time": obs.times,
        "time_fine": obs.times_fine,
        "time_mjd": obs.times_mjd,
        "time_mjd_fine": obs.times_mjd_fine,
        "freq": obs.freqs,
        "bl": np.arange(obs.n_bl),
        "ant": np.arange(obs.n_ant),
        "uvw": np.array(["u", "v", "w"]),
        "lmn": np.array(["l", "m", "n"]),
        "itrf": np.array(["x0", "y0", "z0"]),
        "xyz": np.array(["x", "y", "z"]),
        "enu": np.array(["east", "north", "up"]),
        "radec": np.array(["ra", "dec"]),
        "geo": np.array(["latitude", "longitude", "elevation"]),
        "orbit": np.array(["elevation", "inclination", "lon_asc_node", "periapsis"]),
        "tle": np.array(["tle_line1", "tle_line2"]),
    }

    return coords


def get_astromonical_source_data(obs: Observation):
    if obs.n_p_ast > 0:
        ast_p_data = {
            # Astronomical point source parameters
            "ast_p_I": (
                ["ast_p_src", "time", "freq"],
                da.concatenate(obs.ast_p_I, axis=0).rechunk("auto"),
            ),
            "ast_p_lmn": (
                ["ast_p_src", "lmn"],
                da.concatenate(obs.ast_p_lmn, axis=0).rechunk("auto"),
            ),
            "ast_p_radec": (
                ["ast_p_src", "radec"],
                da.concatenate(obs.ast_p_radec, axis=1).rechunk("auto").T,
            ),
        }
    else:
        ast_p_data = {}

    if obs.n_g_ast > 0:
        ast_g_data = {
            # Astronomical point source parameters
            "ast_g_I": (
                ["ast_g_src", "time", "freq"],
                da.concatenate(obs.ast_g_I, axis=0).rechunk("auto"),
            ),
            "ast_g_lmn": (
                ["ast_g_src", "lmn"],
                da.concatenate(obs.ast_g_lmn, axis=0).rechunk("auto"),
            ),
            "ast_g_radec": (
                ["ast_g_src", "radec"],
                da.concatenate(obs.ast_g_radec, axis=1).rechunk("auto").T,
            ),
            "ast_g_major": (
                ["ast_g_src"],
                da.concatenate(obs.ast_g_major, axis=0).rechunk("auto"),
            ),
            "ast_g_minor": (
                ["ast_g_src"],
                da.concatenate(obs.ast_g_minor, axis=0).rechunk("auto"),
            ),
            "ast_g_pos_angle": (
                ["ast_g_src"],
                da.concatenate(obs.ast_g_pos_angle, axis=0).rechunk("auto"),
            ),
        }
    else:
        ast_g_data = {}

    if obs.n_e_ast > 0:
        ast_e_data = {
            # Astronomical point source parameters
            "ast_e_I": (
                ["ast_e_src", "time", "freq"],
                da.concatenate(obs.ast_e_I, axis=0).rechunk("auto"),
            ),
            "ast_e_lmn": (
                ["ast_e_src", "lmn"],
                da.concatenate(obs.ast_e_lmn, axis=0).rechunk("auto"),
            ),
            "ast_e_radec": (
                ["ast_e_src", "radec"],
                da.concatenate(obs.ast_e_radec, axis=1).rechunk("auto").T,
            ),
            "ast_e_major": (
                ["ast_e_src"],
                da.concatenate(obs.ast_e_major, axis=0).rechunk("auto"),
            ),
        }
    else:
        ast_e_data = {}

    ast_data = {**ast_p_data, **ast_g_data, **ast_e_data}

    return ast_data


def get_satellite_rfi_data(obs: Observation):
    if obs.n_rfi_satellite > 0:
        # Circular Satellite RFI parameters
        rfi_sat = {
            "rfi_sat_A": (
                ["sat_src", "time_fine", "ant", "freq"],
                da.concatenate(obs.rfi_satellite_A_app, axis=0).rechunk("auto"),
            ),
            "rfi_sat_xyz": (
                ["sat_src", "time_fine", "xyz"],
                da.concatenate(obs.rfi_satellite_xyz, axis=0).rechunk("auto"),
            ),
            "rfi_sat_ang_sep": (
                ["sat_src", "time_fine", "ant"],
                da.concatenate(obs.rfi_satellite_ang_sep, axis=0).rechunk("auto"),
            ),
            "rfi_sat_orbit": (
                ["sat_src", "orbit"],
                da.concatenate(obs.rfi_satellite_orbit, axis=0).rechunk("auto"),
            ),
        }
    else:
        rfi_sat = {}

    if obs.n_rfi_tle_satellite > 0:
        # TLE Satellite RFI parameters
        rfi_tle_sat = {
            "rfi_tle_sat_A": (
                ["tle_sat_src", "time_fine", "ant", "freq"],
                da.concatenate(obs.rfi_tle_satellite_A_app, axis=0).rechunk("auto"),
            ),
            "rfi_tle_sat_xyz": (
                ["sat_src", "time_fine", "xyz"],
                da.concatenate(obs.rfi_tle_satellite_xyz, axis=0).rechunk("auto"),
            ),
            "rfi_tle_sat_ang_sep": (
                ["sat_src", "time_fine", "ant"],
                da.concatenate(obs.rfi_tle_satellite_ang_sep, axis=0).rechunk("auto"),
            ),
            "rfi_tle_sat_orbit": (
                ["sat_src", "tle"],
                da.asarray(
                    np.concatenate(obs.rfi_tle_satellite_orbit, axis=0).astype("<U69")
                ).rechunk("auto"),
            ),
            "norad_ids": (
                ["sat_src"],
                da.asarray(np.concatenate(obs.norad_ids, axis=0).astype(int)).rechunk(
                    "auto"
                ),
            ),
        }
    else:
        rfi_tle_sat = {}

    return {**rfi_sat, **rfi_tle_sat}


def get_stationary_rfi_data(obs: Observation):

    if obs.n_rfi_stationary > 0:
        rfi_stat = {
            # Stationary RFI parameters
            "rfi_stat_A": (
                ["stat_src", "time_fine", "ant", "freq"],
                da.concatenate(obs.rfi_stationary_A_app, axis=0).rechunk("auto"),
            ),
            "rfi_stat_xyz": (
                ["stat_src", "time_fine", "xyz"],
                da.concatenate(obs.rfi_stationary_xyz, axis=0).rechunk("auto"),
            ),
            "rfi_stat_ang_sep": (
                ["stat_src", "time_fine", "ant"],
                da.concatenate(obs.rfi_stationary_ang_sep, axis=0).rechunk("auto"),
            ),
            "rfi_stat_geo": (
                ["stat_src", "geo"],
                da.concatenate(obs.rfi_stationary_geo, axis=0).rechunk("auto"),
            ),
        }
    else:
        rfi_stat = {}

    return rfi_stat


def construct_rfi_mscol(vis_rfi: Array, data: Array):

    n_corr = data.shape[-1]

    if n_corr == 1:
        vis_rfi_ms = xr.DataArray(
            vis_rfi[:, :, None],
            dims=("row", "chan", "corr"),
        )
    elif n_corr == 2:
        vis_rfi_ms = xr.DataArray(
            da.stack([vis_rfi, vis_rfi], axis=2),
            dims=("row", "chan", "corr"),
        )
    elif n_corr == 4:
        vis_rfi_ms = xr.DataArray(
            da.stack(
                [vis_rfi, da.zeros_like(vis_rfi), da.zeros_like(vis_rfi), vis_rfi],
                axis=2,
            ),
            dims=("row", "chan", "corr"),
        )
    else:
        raise ValueError("Correlation axis in target MS file is non-standard")

    return vis_rfi_ms


def add_to_ms(
    ds: xr.Dataset, ms_path: str, flags: Optional[Array] = None, data_col: str = "DATA"
):

    n_time = ds.attrs["n_time"]
    n_freq = ds.attrs["n_freq"]
    n_corr = 1
    n_bl = ds.attrs["n_bl"]
    n_row = n_time * n_bl

    xds_ms = xds_from_ms(ms_path)[0]

    dims = ["row", "chan", "corr"]
    chunks = {k: v for k, v in xds_ms.chunks.items() if k in dims}

    # vis_rfi_ms = construct_rfi_mscol(
    #     ds.vis_rfi.data.reshape(n_row, n_freq), xds_ms[data_col]
    # )
    vis_rfi_ms = construct_rfi_mscol(
        np.conjugate(ds.vis_rfi.data.reshape(n_row, n_freq)), xds_ms[data_col]
    )  # Needed for OSKAR simulations compatibility

    xds_ms = xds_ms.assign({data_col: xds_ms[data_col] + vis_rfi_ms.chunk(chunks)})
    cols = data_col

    # if flags:
    #     flags = xr.DataArray(
    #         ds.flags.data.reshape(n_row, n_freq, n_corr), dims=("row", "chan", "corr")
    #     )
    #     xds_ms = xds_ms.assign(FLAG=flags)
    #     cols.append("FLAG")

    print(
        f"Writing tabsim generated RFI visibilities to {data_col} column in {ms_path}"
    )

    dask.compute(xds_to_table([xds_ms], ms_path, cols))


def write_ms(
    ds: Dataset,
    ms_path: str,
    overwrite: bool = False,
    vis_corr: dask.Array = None,
    flags: dask.Array = None,
):
    """Write a dataset to a Measurement Set."""
    rm_dir(ms_path, overwrite)

    tables = [
        construct_ms_data_table(ds, ms_path, vis_corr=vis_corr, flags=flags),
        construct_ms_antenna_table(ds, ms_path),
        construct_ms_direction_table(ds, ms_path),
        construct_ms_observation_table(ds, ms_path),
        construct_ms_field_table(ds, ms_path),
        construct_ms_data_desc_table(ds, ms_path),
        construct_ms_spectral_window_table(ds, ms_path),
        construct_ms_feed_table(ds, ms_path),
        construct_ms_polarization_table(ds, ms_path),
    ]
    for table in tables:
        dask.compute(table)


def construct_ms_data_table(
    ds: Dataset,
    ms_path: str,
    vis_corr: dask.Array = None,
    flags: dask.Array = None,
    extras: bool = True,
):
    """Get the data table for a Measurement Set."""
    n_time = ds.attrs["n_time"]
    n_freq = ds.attrs["n_freq"]
    n_corr = 1
    n_bl = ds.attrs["n_bl"]
    n_row = n_time * n_bl

    noise_std = ds.noise_std.data.mean() * da.ones(shape=(n_row, 1))

    vis_obs = ds.vis_obs.data.reshape(n_row, n_freq, n_corr)
    vis_model = ds.vis_ast.data.reshape(n_row, n_freq, n_corr)

    vis_cal = ds.vis_calibrated.data.reshape(n_row, n_freq, n_corr)
    vis_rfi = ds.vis_rfi.data.reshape(n_row, n_freq, n_corr)
    noise_data = ds.noise_data.data.reshape(n_row, n_freq, n_corr)
    rfi_resid = vis_rfi + noise_data
    no_rfi = vis_model + noise_data

    if vis_corr is None:
        vis_corr = da.zeros((n_row, n_freq, n_corr), dtype=np.complex64)
    else:
        vis_corr = da.asarray(vis_corr).reshape(n_row, n_freq, n_corr)

    if flags is None:
        flags = ds.flags.data.reshape(n_row, n_freq, n_corr)
    else:
        flags = da.asarray(flags).reshape(n_row, n_freq, n_corr)

    row_times = da.asarray(
<<<<<<< HEAD
        (
            ds.coords["time_mjd"].data[:, None] * da.ones(shape=(1, n_bl)) * (24 * 3600)
        ).flatten()
=======
        (ds.coords["time_mjd"].data[:, None] * da.ones(shape=(1, n_bl))).flatten()
        * (24 * 3600)
>>>>>>> 63a5e0b5
    )
    ant1 = (
        (ds.antenna1.data[None, :] * da.ones(shape=(n_time, 1)))
        .flatten()
        .astype(np.int32)
    )
    ant2 = (
        (ds.antenna2.data[None, :] * da.ones(shape=(n_time, 1)))
        .flatten()
        .astype(np.int32)
    )

    uvw = ds.bl_uvw.data[ds.time_idx].reshape(-1, 3)

    weight = da.ones(shape=(n_row, 1))
    a_id = da.zeros(n_row, dtype=np.int32)

    interval = ds.int_time * da.ones(n_row)

    data_vars = {
        "DATA": (("row", "chan", "corr"), vis_obs),
        "ANTENNA1": (("row"), ant1),
        "ANTENNA2": (("row"), ant2),
        "TIME": (("row"), row_times),
        "TIME_CENTROID": (("row"), row_times),
        "UVW": (("row", "uvw"), uvw),
        "CORRECTED_DATA": (("row", "chan", "corr"), vis_corr),
        "MODEL_DATA": (
            ("row", "chan", "corr"),
            da.zeros((n_row, n_freq, n_corr), dtype=np.complex64),
        ),
        "SIGMA": (("row", "corr"), noise_std),
        "WEIGHT": (("row", "corr"), weight),
        "ARRAY_ID": (("row"), a_id),
        "FLAG": (("row", "chan", "corr"), flags),
        "INTERVAL": (("row"), interval),
        # "FLAG_CATEGORY": (
        #     ("row", "chan", "corr", "flagcat"),
        #     da.expand_dims(flags, axis=3),
        # ),
    }

    if extras:
        data_vars = {
            **data_vars,
            "CAL_DATA": (("row", "chan", "corr"), vis_cal.astype(np.complex64)),
            "RFI_MODEL_DATA": (("row", "chan", "corr"), vis_rfi.astype(np.complex64)),
            "AST_MODEL_DATA": (("row", "chan", "corr"), vis_model.astype(np.complex64)),
            "NOISE_DATA": (("row", "chan", "corr"), noise_data.astype(np.complex64)),
            "RFI_DATA": (("row", "chan", "corr"), rfi_resid.astype(np.complex64)),
            "AST_DATA": (("row", "chan", "corr"), no_rfi.astype(np.complex64)),
            "3S_FLAGS": (("row", "chan", "corr"), flags),
        }

    dims = ("row", "chan", "corr")
    chunks = {k: v for k, v in zip(dims, vis_obs.chunksize)}

    col_kw = {
        "CAL_DATA": {"UNIT": "Jy"},
        "RFI_MODEL_DATA": {"UNIT": "Jy"},
        "NOISE_DATA": {"UNIT": "Jy"},
        "RFI_DATA": {"UNIT": "Jy"},
        "AST_DATA": {"UNIT": "Jy"},
    }

    return xds_to_table(
        [Dataset(data_vars).chunk(chunks)],
        ms_path,
        columns="ALL",
        column_keywords=col_kw,
    )

    #####################


def construct_ms_antenna_table(ds: Dataset, ms_path: str):
    n_ant = ds.attrs["n_ant"]

    # ants_xyz = ds.ants_xyz.data[0]
    ants_itrf = ds.ants_itrf.data
    dish_d = ds.attrs["dish_diameter"] * da.ones(n_ant)
    mount = da.asarray(["ALT-AZ" for _ in range(n_ant)])
    dish_type = da.asarray(["GROUND-BASED" for _ in range(n_ant)])
    dish_name = da.asarray([f"m{i:0>3}" for i in range(n_ant)])
    offset = da.zeros((n_ant, 3))
    flag = da.zeros(n_ant)

    data_vars = {
        "POSITION": (("row", "xyz"), ants_itrf),
        "DISH_DIAMETER": (("row"), dish_d),
        "MOUNT": (("row"), mount),
        "TYPE": (("row"), dish_type),
        "NAME": (("row"), dish_name),
        "STATION": (("row"), dish_name),
        "OFFSET": (("row", "xyz"), offset),
        "FLAG_ROW": (("row"), flag),
    }

    return xds_to_table([Dataset(data_vars)], ms_path + "::ANTENNA", columns="ALL")

    #####################


def construct_ms_direction_table(ds: Dataset, ms_path: str):
    target = da.deg2rad(
        da.asarray([ds.attrs["target_ra"], ds.attrs["target_dec"]])
    ).reshape(1, 2)

    data_vars = {"DIRECTION": (("row", "radec"), target)}

    return xds_to_table([Dataset(data_vars)], ms_path + "::SOURCE", columns="ALL")

    #####################


def construct_ms_observation_table(ds: Dataset, ms_path: str):
    flag = da.zeros(1)
    # log = da.zeros(1,1)
    observer = da.array(["Chris Finlay"])
    project = da.array(["tabascal"])
    release = da.zeros(1)
    tel_name = da.array([ds.attrs["tel_name"]])
    time_range = da.asarray(ds.coords["time"].data[da.array([0, -1])].reshape(1, 2))

    data_vars = {
        "FLAG_ROW": (("row"), flag),
        # 'LOG':(('row', 'log'), log),
        "OBSERVER": (("row"), observer),
        "PROJECT": (("row"), project),
        "RELEASE_DATE": (("row"), release),
        # 'SCHEDULE': (('row', 'schedule'), schedule),
        # 'SCHEDULE_TYPE': (('row', 'xyz'), schedule_type),
        "TELESCOPE_NAME": (("row"), tel_name),
        "TIME_RANGE": (("row", "obs-exts"), time_range),
    }

    return xds_to_table([Dataset(data_vars)], ms_path + "::OBSERVATION", columns="ALL")

    #####################


def construct_ms_field_table(ds: Dataset, ms_path: str):
    code = da.array(["T"])
    target = da.deg2rad(
        da.asarray([ds.attrs["target_ra"], ds.attrs["target_dec"]])
    ).reshape(1, 1, 2)
    flag = da.zeros(1)
    num_poly = da.zeros(1)
    source_id = da.zeros(1)
    time = da.asarray(ds.coords["time"].data[:1])
    name = da.array([ds.target_name])

    data_vars = {
        "CODE": (("row"), code),
        "DELAY_DIR": (("row", "field-poly", "field-dir"), target),
        "FLAG_ROW": (("row"), flag),
        "NUM_POLY": (("row"), num_poly),
        "PHASE_DIR": (("row", "field-poly", "field-dir"), target),
        "REFERENCE_DIR": (("row", "field-poly", "field-dir"), target),
        "SOURCE_ID": (("row"), source_id),
        "TIME": (("row"), time),
        "NAME": (("row"), name),
    }

    return xds_to_table([Dataset(data_vars)], ms_path + "::FIELD", columns="ALL")

    #####################


def construct_ms_data_desc_table(ds: Dataset, ms_path: str):
    flag = da.zeros(1, dtype=bool)
    pol_id = da.zeros(1)
    spec_id = da.zeros(1)

    data_vars = {
        "FLAG_ROW": (("row"), flag),
        "POLARIZATION_ID": (("row"), pol_id),
        "SPECTRAL_WINDOW_ID": (("row"), spec_id),
    }

    return xds_to_table(
        [Dataset(data_vars)], ms_path + "::DATA_DESCRIPTION", columns="ALL"
    )


def construct_ms_spectral_window_table(ds: Dataset, ms_path: str):
    n_freq = ds.attrs["n_freq"]
    chan_freq = da.asarray(ds.coords["freq"].data.reshape(1, n_freq))
    chan_width = ds.attrs["chan_width"] * da.ones((1, n_freq))
    ref_freq = chan_freq[:, 0]
    total_bw = chan_width.sum(axis=1)
    zero = da.zeros(1)
    one = da.ones(1)

    data_vars = {
        "CHAN_FREQ": (("row", "chan"), chan_freq),
        "CHAN_WIDTH": (("row", "chan"), chan_width),
        "EFFECTIVE_BW": (("row", "chan"), chan_width),
        # "EFFECTIVE_BW": (("row", "chan"), n_freq * chan_width),
        "FLAG_ROW": (("row"), zero),
        "FREQ_GROUP": (("row"), zero),
        # 'FREQ_GROUP_NAME': (('row'), zero),
        "IF_CONV_CHAIN": (("row"), zero),
        "MEAS_FREQ_REF": (("row"), 5 * one),
        # 'NAME': (('row'), zero),
        "NET_SIDEBAND": (("row"), one),
        "NUM_CHAN": (("row"), n_freq * one),
        "REF_FREQUENCY": (("row"), ref_freq),
        "RESOLUTION": (("row", "chan"), chan_width),
        "TOTAL_BANDWIDTH": (("row"), total_bw),
    }

    return xds_to_table(
        [Dataset(data_vars)], ms_path + "::SPECTRAL_WINDOW", columns="ALL"
    )


def construct_ms_feed_table(ds: Dataset, ms_path: str):
    n_ant = ds.attrs["n_ant"]
    ant_id = da.arange(n_ant)
    beam_id = da.ones(n_ant)
    beam_offset = da.zeros(shape=(n_ant, 2, 2))
    feed_id = da.zeros(n_ant)
    interval = da.zeros(n_ant)
    n_recep = 2 * da.ones(n_ant)
    pol_type = da.array([["X", "Y"] for _ in range(n_ant)])
    pol_resp = da.array([da.eye(2, dtype=np.complex64) for _ in range(n_ant)]).rechunk(
        n_ant, 2, 2
    )
    pos = da.zeros(shape=(n_ant, 3))
    rec_ang = -0.5 * np.pi * da.ones(shape=(n_ant, 2))
    spec_id = -1 * da.ones(n_ant)
    time = da.zeros(n_ant)

    data_vars = {
        "ANTENNA_ID": (("row"), ant_id),
        "BEAM_ID": (("row"), beam_id),
        "BEAM_OFFSET": (("row", "receptors", "radec"), beam_offset),
        "FEED_ID": (("row"), feed_id),
        "INTERVAL": (("row"), interval),
        "NUM_RECEPTORS": (("row"), n_recep),
        "POLARIZATION_TYPE": (("row", "receptors"), pol_type),
        "POL_RESPONSE": (("row", "receptors", "receptors-2"), pol_resp),
        "POSITION": (("row", "xyz"), pos),
        "RECEPTOR_ANGLE": (("row", "receptors"), rec_ang),
        "SPECTRAL_WINDOW_ID": (("row"), spec_id),
        "TIME": (("row"), time),
    }

    return xds_to_table([Dataset(data_vars)], ms_path + "::FEED", columns="ALL")


def construct_ms_polarization_table(ds: Dataset, ms_path: str):
    # corr_prod = da.zeros(shape=(1, 2, 2))
    # corr_type = da.array([[9, 12]]) # XX, YY
    # num_corr = 2 * da.ones(1)
    corr_prod = da.zeros(shape=(1, 1, 1))
    corr_type = 9 * da.ones((1, 1))  # XX

    num_corr = da.ones(1)
    flag_row = da.zeros(1)

    data_vars = {
        "CORR_PRODUCT": (("row", "corr", "corrprod_idx"), corr_prod),
        "CORR_TYPE": (("row", "corr"), corr_type),
        "FLAG_ROW": (("row"), flag_row),
        "NUM_CORR": (("row"), num_corr),
    }

    return xds_to_table([Dataset(data_vars)], ms_path + "::POLARIZATION", columns="ALL")<|MERGE_RESOLUTION|>--- conflicted
+++ resolved
@@ -511,14 +511,8 @@
         flags = da.asarray(flags).reshape(n_row, n_freq, n_corr)
 
     row_times = da.asarray(
-<<<<<<< HEAD
-        (
-            ds.coords["time_mjd"].data[:, None] * da.ones(shape=(1, n_bl)) * (24 * 3600)
-        ).flatten()
-=======
         (ds.coords["time_mjd"].data[:, None] * da.ones(shape=(1, n_bl))).flatten()
         * (24 * 3600)
->>>>>>> 63a5e0b5
     )
     ant1 = (
         (ds.antenna1.data[None, :] * da.ones(shape=(n_time, 1)))
