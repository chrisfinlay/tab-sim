--- conflicted
+++ resolved
@@ -5,11 +5,8 @@
 import shutil
 
 import collections.abc
-<<<<<<< HEAD
 from typing import Tuple, Union, Optional
-=======
-from typing import Tuple, Union
->>>>>>> c09453c6
+
 from datetime import datetime
 
 import dask.array as da
@@ -839,19 +836,13 @@
 
 
 def run_sim_config(
-<<<<<<< HEAD
     obs_spec: Optional[dict] = None,
     config_path: Optional[str] = None,
     spacetrack_path: Optional[str] = None,
 ) -> Tuple[Observation, str]:
 
     from tabsim.tle import id_generator
-=======
-    obs_spec: dict | None = None,
-    config_path: str | None = None,
-    spacetrack_path: str | None = None,
-) -> Tuple[Observation, str] | None:
->>>>>>> c09453c6
+
 
     log_path = f"log_sim_{id_generator()}.txt"
     log = open(log_path, "w")
